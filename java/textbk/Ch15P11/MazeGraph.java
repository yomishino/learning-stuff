import java.util.ArrayList;
import java.util.NoSuchElementException;
import java.util.Random;

/**
 * A class of graphs, each representing the structure of a maze.
 * A graph consist of nodes representing rooms in the maze
 * and edges between nodes representing direct passages from
 * one node to another.
 * @author yomishino
 */
public class MazeGraph {
    
    /**
     * A class of nodes for the {@link MazeGraph},
     * representing a room in the maze.
     * Each node can links to at most four other nodes,
     * representing the rooms to the four directions of 
     * the current room that have direct passages to this room.
     */
    private class MazeNode {
        /** The label of the room. */
        private String label;
        /** The node linked to this node in the north. */
        private MazeNode north;
        /** The node linked to this node in the south. */
        private MazeNode south;
        /** The node linked to this node in the east. */
        private MazeNode east;
        /** The node linked to this node in the west. */
        private MazeNode west;

        /**
         * Constructs a node with a given label, 
         * but is initially isolated from other nodes.
         * @param label The label of the room; cannot be empty.
         * @throws IllegalArgumentException If the label is the
         * empty string.
         */
        private MazeNode(String label) {
            if (label.length() == 0)
                throw new IllegalArgumentException("Label is empty.");
            this.label = label;
        }

        /**
         * Constructs a node for the {@link MazeGraph} object.
         * @param label The label of the room.
         * @param north The node linked to this node in the north.
         * @param south The node linked to this node in the south.
         * @param east The node linked to this node in the east.
         * @param west The node linked to this node in the west.
         * @throws IllegalArgumentException If the label is the
         * empty string.
         */
        private MazeNode(String label, MazeNode north, MazeNode south, 
                                    MazeNode east, MazeNode west) {
            if (label.length() == 0)
                throw new IllegalArgumentException("Label is empty.");
            this.label = label;
            this.north = north;
            this.south = south;
            this.east = east;
            this.west = west;
        }

        /**
         * Checks if the given object is equal to this node.
         * @param other An object to be checked.
         * @return true if they are equal; false otherwise.
         */
        @Override
        public boolean equals(Object other) {
            if (other == null)
                return false;
            else if (getClass() != other.getClass())
                return false;
            else {
                MazeNode node = (MazeNode) other;
                if (!label.equals(node.label))
                    return false;
                return north == node.north && south == node.south
                        && east == node.east && west == node.west;
                    // references to same node or not
            }
        }

        /**
         * Returns a human-readable string representation of
         * this node.
         * @return The string representation of this node.
         */
        @Override
        public String toString() {
            String s = label + ": {  ";
            s += north == null ? "" : ("[N] " + north.label + "  ");
            s += south == null ? "" : ("[S] " + south.label + "  ");
            s += east == null ? "" : ("[E] " + east.label + "  ");
            s += west == null ? "" : ("[W] " + west.label + "  ");
            s += "}";
            return s;
        }
    }    // End of MazeNode class


    /** The start room, where a player starts in the maze. */
    private MazeNode start;
    /** The room with the exit of the maze: the goal room. */
    private MazeNode goal;
    /** All room nodes in the maze. */
    private ArrayList<MazeNode> rooms;



    /** Constructs a graph representing a maze, which is initially empty. */
    public MazeGraph() {
        start = null;
        goal = null;
        rooms = new ArrayList<>();
    }

    /**
     * Constructs a graph representing a maze, with the initial size set.
     * <p>
     * The choice of an initial size is only an indication of how
     * large the maze would probably be after adding all room nodes.
     * There is no need for the actual maze size to be the same as
     * the specified initial size, although this is preferable.
     * @param size The (initial) number of rooms in the maze.
     */
    public MazeGraph(int size) {
        start = null;
        goal = null;
        rooms = new ArrayList<>(size);
    }

    /**
     * Sets the start room to be the room with the given label.
     * If the maze has a room with this label, this room will be
     * set as the start room; otherwise a new room node will be
     * created and set as the start room.
     * @param label The label of the room.
     * @throws IllegalArgumentException If the given label is
     * the empty string.
     */
    public void setStart(String label) {
        if (label.length() == 0)
            throw new IllegalArgumentException("Label is empty");
        start = getNode(label);
        if (start == null)
            start = new MazeNode(label);
    }

    /**
     * Returns the label of the start room.
     * @return The label of the start room, 
     * {@literal <null>} if the start room is not set.
     */
    public String startRoom() {
        if (start == null)
            return "<null>";
        else
            return start.label;
    }

    /**
     * Sets the goal room to be the room with the given label.
     * If the maze has a room with this label, this room will be
     * set as the goal room; otherwise a new room node will be
     * created and set as the goal room.
     * @param label The label of the room.
     * @throws IllegalArgumentException If the given label is
     * the empty string.
     */
    public void setGoal(String label) {
        if (label.length() == 0)
            throw new IllegalArgumentException("Label is empty.");
        goal = getNode(label);
        if (goal == null)
            goal = new MazeNode(label);
    }

    /**
     * Returns the label of the goal room.
     * @return The label of the goal room, 
     * {@literal <null>} if the goal room is not set.
     */
    public String goalRoom() {
        if (goal == null)
            return "<null>";
        else
            return goal.label;
    }

    /**
     * Adds a new room with the given label into the maze.
     * A new room with an empty label is not permitted.
     * @param label The label of the new room; cannot be
     * the empty string
     * @return true if the room is added, false if the room cannot
     * be added, or there is already a room with the same label.
     * @throws IllegalArgumentException If <code>label</code> is
     * the empty string.
     */
    public boolean addRoom(String label) {
        if (label.length() == 0)
            throw new IllegalArgumentException("Label is empty.");
        if (contains(label))
            return false;
        return rooms.add(new MazeNode(label));        
    }

    /**
     * Adds a new room with the given label into the maze,
     * and set the corresponding links to the rooms with 
     * the specified labels.
     * A new room with an empty label is not permitted.
     * <p>
     * However, if any of the labels of other four rooms is left 
     * empty, this will be taken as that the new room does not
     * link to another room in this direction.
     * @param label The label of the new room; cannot be the 
     * empty string.
     * @param north The label of the room linked to the north;
     * the empty string if no room to the north.
     * @param south The label of the room linked to the south;
     * the empty string if no room to the south.
     * @param east The label of the room linked to the east;
     * the empty string if no room to the east.
     * @param west The label of the room linked to the west;
     * the empty string if no room to the west.
     * @return true if the room is added, false if the room cannot
     * be added, the given label is empty,
     * or there is already a room with the same label.
     * @throws IllegalArgumentException If <code>label</code> is
     * the empty string.
     */
    public boolean addRoom(String label, String north, String south,
                                String east, String west) {
        if (label.length() == 0)
            throw new IllegalArgumentException("Label is empty.");
        if (contains(label))
            return false;
        MazeNode newRoom = new MazeNode(label);
        if (rooms.add(newRoom)) {
            setNorthFor(label, north);
            setSouthFor(label, south);
            setEastFor(label, east);
            setWestFor(label, west);
            return true;
        }
        return false;
    }

    /**
     * Removes the room with the specified label from the maze.
     * Any room that previously linked to the removed room will have
     * the corresponding link set to null automatically.
     * If the room to be removed is the start or the goal room of
     * the maze, then the start or goal room will also be reset.
     * @param label The label of the room to be removed.
     * @return true if the room is removed, 
     * false if the given label is empty or the a room with the given
     * label cannot be found.
     */
    public boolean removeRoom(String label) {
        if (label.length() == 0)
            return false;
        MazeNode toRm = getNode(label);
        if (toRm == null)
            return false;
        if (toRm.north != null)
            toRm.north.south = null;
        if (toRm.south != null)
            toRm.south.north = null;
        if (toRm.east != null)
            toRm.east.west = null;
        if (toRm.west != null)
            toRm.west.east = null;
        if (start == toRm)
            start = null;
        if (goal == toRm)
            goal = null;
        return rooms.remove(toRm);
    }

    /**
     * Sets the room whose label is given in <code>thisRoom</code> 
     * to link to the room whose label is given in <code>north</code>
     * in the north direction. 
     * If the north room does not exist, a new room node with the given 
     * label will be created.
     * This method will automatically set the north room to link to
     * <code>thisRoom</code> in the south.
     * An empty string of <code>north</code> indicates that the room
     * will not link to any room in the north direction.
     * @param thisRoom The label of the room whose north link is to be set.
     * @param north The label of the room which will be set to the north;
     * the empty string if no room to link in this direction.
     * @throws NoSuchElementException If there is no room in the maze
     * that has a label as given in <code>thisRoom</code>.
     */
    public void setNorthFor(String thisRoom, String north) {
        MazeNode current = getNode(thisRoom);
        if (current == null)
            throw new NoSuchElementException("No such a room: " + thisRoom);
        if (north.length() == 0) {
            if (current.north != null)
                current.north.south = null;
            current.north = null;
        }
        else {
            addRoom(north);      // will add only if not exist
            MazeNode other = getNode(north);
            removeLinkBetween(thisRoom, north);
            current.north = other;
            other.south = current;
        }
    }

    /**
     * Sets the room whose label is given in <code>thisRoom</code> 
     * to link to the room whose label is given in <code>south</code>
     * in the south direction. 
     * If the south room does not exist, a new room node with the given 
     * label will be created.
     * This method will automatically set the south room to link to
     * <code>thisRoom</code> in the north.
     * An empty string of <code>south</code> indicates that the room
     * will not link to any room in the south direction.
     * @param thisRoom The label of the room whose south link is to be set.
     * @param south The label of the room which will be set to the south;
     * the empty string if no room to link in this direction.
     * @throws NoSuchElementException If there is no room in the maze
     * that has a label as given in <code>thisRoom</code>.
     */
    public void setSouthFor(String thisRoom, String south) {
        MazeNode current = getNode(thisRoom);
        if (current == null)
            throw new NoSuchElementException("No such a room: " + thisRoom);
        if (south.length() == 0) {
            if (current.south != null)
                current.south.north = null;
            current.south = null;
        }
        else {
            addRoom(south);      // will add only if not exist
            MazeNode other = getNode(south);
            removeLinkBetween(thisRoom, south);
            current.south = other;
            other.north = current;
        }
    }

    /**
     * Sets the room whose label is given in <code>thisRoom</code> 
     * to link to the room whose label is given in <code>east</code>
     * in the east direction. 
     * If the east room does not exist, a new room node with the given 
     * label will be created.
     * This method will automatically set the east room to link to
     * <code>thisRoom</code> in the west.
     * An empty string of <code>east</code> indicates that the room
     * will not link to any room in the east direction.
     * @param thisRoom The label of the room whose east link is to be set.
     * @param east The label of the room which will be set to the east;
     * the empty string if no room to link in this direction.
     * @throws NoSuchElementException If there is no room in the maze
     * that has a label as given in <code>thisRoom</code>.
     */
    public void setEastFor(String thisRoom, String east) {
        MazeNode current = getNode(thisRoom);
        if (current == null)
            throw new NoSuchElementException("No such a room: " + thisRoom);
        if (east.length() == 0) {
            if (current.east != null)
                current.east.west = null;
            current.east = null;
        }
        else {
            addRoom(east);      // will add only if not exist
            MazeNode other = getNode(east);
            removeLinkBetween(thisRoom, east);
            current.east = other;
            other.west = current;
        }
    }

    /**
     * Sets the room whose label is given in <code>thisRoom</code> 
     * to link to the room whose label is given in <code>west</code>
     * in the west direction. 
     * If the west room does not exist, a new room node with the given 
     * label will be created.
     * This method will automatically set the west room to link to
     * <code>thisRoom</code> in the east.
     * An empty string of <code>east</code> indicates that the room
     * will not link to any room in the west direction.
     * @param thisRoom The label of the room whose west link is to be set.
     * @param west The label of the room which will be set to the west;
     * the empty string if no room to link in this direction.
     * @throws NoSuchElementException If there is no room in the maze
     * that has a label as given in <code>thisRoom</code>.
     */
    public void setWestFor(String thisRoom, String west) {
        MazeNode current = getNode(thisRoom);
        if (current == null)
            throw new NoSuchElementException("No such a room: " + thisRoom);
        if (west.length() == 0) {
            if (current.west != null)
                current.west.east = null;
            current.west = null;
        }
        else {
            addRoom(west);      // will add only if not exist
            MazeNode other = getNode(west);
            removeLinkBetween(thisRoom, west);
            current.west = other;
            other.east = current;
        }
    }

    /**
     * Resets the north link of the room with the given label,
     * making it links to no room in the north direction.
     * <p>
     * If there was previously a room linking to this room in the north, 
     * the south link of that room will also be reset.
     * @param label The label of the room.
     * @throws NoSuchElementException If there is no room in the maze
     * that has the given label.
     */
    public void resetNorthFor(String label) {
        setNorthFor(label, "");
    }

    /**
     * Resets the south link of the room with the given label,
     * making it links to no room in the south direction.
     * <p>
     * If there was previously a room linking to this room in the south,
     * the north link of that room will also be reset.
     * @param label The label of the room.
     * @throws NoSuchElementException If there is no room in the maze
     * that has the given label.
     */
    public void resetSouthFor(String label) {
        setSouthFor(label, "");
    }

    /**
     * Resets the east link of the room with the given label,
     * making it links to no room in the east direction.
     * <p>
     * If there was previously a room linking to this room in the east,
     * the west link of that room will also be reset.
     * @param label The label of the room.
     * @throws NoSuchElementException If there is no room in the maze
     * that has the given label.
     */
    public void resetEastFor(String label) {
        setEastFor(label, "");
    }

    /**
     * Resets the west link of the room with the given label,
     * making it links to no room in the west direction.
     * <p>
     * If there was previously a room linking to this room in the west,
     * the east link of that room will also be reset.
     * @param label The label of the room.
     * @throws NoSuchElementException If there is no room in the maze
     * that has the given label.
     */
    public void resetWestFor(String label) {
        setWestFor(label, "");
    }

    /**
     * Resets all links of the room with the given label,
     * making it isolated from any other node in the maze.
     * <p>
     * If there was previously a room linking to this room,
     * the link of that room in the corresponding direction will 
     * also be reset.
     * @param label The label of the room.
     * @throws NoSuchElementException If there is no room in the maze
     * that has the given label.
     */
    public void resetLinksFor(String label) {
        resetNorthFor(label);
        resetSouthFor(label);
        resetEastFor(label);
        resetWestFor(label);
    }

    /**
     * Removes the link between the two rooms with the given label.
     * @param room1 The label for the first room.
     * @param room2 The label for the second room.
     * @throws NoSuchElementException if no room in the maze that
     * has either of the given label.
     */
    public void removeLinkBetween(String room1, String room2) {
        MazeNode n1 = getNode(room1);
        MazeNode n2 = getNode(room2);
        if (n1 == null)
            throw new NoSuchElementException("No such a room: " + room1);
        if (n2 == null)
            throw new NoSuchElementException("No such a room: " + room2);
        if (n1.north == n2) {
            n1.north = null;
            n2.south = null;
        }
        if (n1.south == n2) {
            n1.south = null;
            n2.north = null;
        }
        if (n1.east == n2) {
            n1.east = null;
            n2.west = null;
        }
        if (n1.west == n2) {
            n1.west = null;
            n2.east = null;
        }
    }

    /**
     * Checks if the maze graph contains a node with the given label.
     * @param label The label of the room node.
     * @return true if the graph contains the node, false otherwise.
     */
    public boolean contains(String label) {
        if (label.length() == 0)
            return false;
        for (MazeNode r : rooms) {
            if (r.label.equals(label))
                return true;
        }
        return false;
    }

    /**
     * Removes all room nodes from the maze.
     */
    public void clear() {
        rooms.clear();
        start = null;
        goal = null;
    }

    /**
     * Removes all room nodes from the maze and indicates a
     * new size for the maze.
     * @param size The new size of the maze; it is preferable but
     * not required to have the actual size of the maze to be
     * of this indicated size.
     */
    public void reset(int size) {
        rooms.clear();
        start = null;
        goal = null;
        rooms.trimToSize();
        rooms.ensureCapacity(size);
    }

    /**
     * Resets the links for all room nodes, making them
     * isolated from each other.
     */
    public void resetAllLinks() {
        for (MazeNode r : rooms) {
            r.north = null;
            r.south = null;
            r.east = null;
            r.west = null;
        }
    }

    /**
     * Checks if the room has a link to another room in 
     * the north direction.
     * @param room The label of the room to be checked.
     * @return true if the room has a north room, false otherwise.
     * @throws NoSuchElementException if no room with the given label
     * can be found in the maze.
     */
    public boolean canGoNorth(String room) {
        MazeNode current = getNode(room);
        if (current == null)
            throw new NoSuchElementException("No such a room: " + room);
        return current.north != null;
    }

    /**
     * Checks if the room has a link to another room in 
     * the south direction.
     * @param room The label of the room to be checked.
     * @return true if the room has a south room, false otherwise.
     * @throws NoSuchElementException if no room with the given label
     * can be found in the maze.
     */
    public boolean canGoSouth(String room) {
        MazeNode current = getNode(room);
        if (current == null)
            throw new NoSuchElementException("No such a room: " + room);
        return current.south != null;
    }

    /**
     * Checks if the room has a link to another room in 
     * the east direction.
     * @param room The label of the room to be checked.
     * @return true if the room has an east room, false otherwise.
     * @throws NoSuchElementException if no room with the given label
     * can be found in the maze.
     */
    public boolean canGoEast(String room) {
        MazeNode current = getNode(room);
        if (current == null)
            throw new NoSuchElementException("No such a room: " + room);
        return current.east != null;
    }

    /**
     * Checks if the room has a link to another room in 
     * the west direction.
     * @param room The label of the room to be checked.
     * @return true if the room has a west room, false otherwise.
     * @throws NoSuchElementException if no room with the given label
     * can be found in the maze.
     */
    public boolean canGoWest(String room) {
        MazeNode current = getNode(room);
        if (current == null)
            throw new NoSuchElementException("No such a room: " + room);
        return current.west != null;
    }

    /**
     * Gets the label of the room to the north of this room as specified
     * by the given label.
     * @param thisRoom The label of the room to be checked.
     * @return The label of the north room; {@literal "<null>"} if there
     * is no room linked to this room in the north direction.
     * @throws NoSuchElementException if no room with the given label
     * can be found in the maze.
     */
    public String northRoom(String thisRoom) {
        MazeNode current = getNode(thisRoom);
        if (current == null)
            throw new NoSuchElementException("No such a room: " + thisRoom);
        return current.north == null ? "<null>" : current.north.label;
    }

    /**
     * Gets the label of the room to the south of this room as specified
     * by the given label.
     * @param thisRoom The label of the room to be checked.
     * @return The label of the south room; {@literal "<null>"} if there
     * is no room linked to this room in the south direction.
     * @throws NoSuchElementException if no room with the given label
     * can be found in the maze.
     */
    public String southRoom(String thisRoom) {
        MazeNode current = getNode(thisRoom);
        if (current == null)
            throw new NoSuchElementException("No such a room: " + thisRoom);
        return current.south == null ? "<null>" : current.south.label;
    }

    /**
     * Gets the label of the room to the east of this room as specified
     * by the given label.
     * @param thisRoom The label of the room to be checked.
     * @return The label of the east room; {@literal "<null>"} if there
     * is no room linked to this room in the east direction.
     * @throws NoSuchElementException if no room with the given label
     * can be found in the maze.
     */
    public String eastRoom(String thisRoom) {
        MazeNode current = getNode(thisRoom);
        if (current == null)
            throw new NoSuchElementException("No such a room: " + thisRoom);
        return current.east == null ? "<null>" : current.east.label;
    }

    /**
     * Gets the label of the room to the west of this room as specified
     * by the given label.
     * @param thisRoom The label of the room to be checked.
     * @return The label of the west room; {@literal "<null>"} if there
     * is no room linked to this room in the west direction.
     * @throws NoSuchElementException if no room with the given label
     * can be found in the maze.
     */
    public String westRoom(String thisRoom) {
        MazeNode current = getNode(thisRoom);
        if (current == null)
            throw new NoSuchElementException("No such a room: " + thisRoom);
        return current.west == null ? "<null>" : current.west.label;
    }

    /**
     * Counts how many links to other rooms this room as specified
     * by the given label has.
     * @param thisRoom The label of the room to be checked.
     * @return The number of links.
     * @throws NoSuchElementException if no room with the given label
     * can be found in the maze.
     */
    public int countLinks(String thisRoom) {
        MazeNode current = getNode(thisRoom);
        if (current == null)
            throw new NoSuchElementException("No such a room: " + thisRoom);
        int count = 0;
        if (current.north != null)
            count++;
        if (current.south != null)
            count++;
        if (current.east != null)
            count++;
        if (current.west != null)
            count++;
        return count;
    }

    /**
     * Checks if the maze is ready to be played.
     * The maze is ready if it contains a valid maze graph that
     * has at least one room node, 
     * and the start and the goal room are set to valid room nodes.
     * @return true if the maze is readty, false otherwise.
     */
    public boolean isReady() {
        if (rooms.isEmpty())
            return false;
        if (start == null || !rooms.contains(start))
            return false;
        if (goal == null || !rooms.contains(goal))
            return false;
        return true;
    }

    /**
<<<<<<< HEAD
=======
     * Finds a path out of the maze by depth-first search on the graph.
     * <p>
     * This method may not find the optimal solution to the maze, if any.
     * The returned path may have detours, 
     * since all rooms visited are recorded.
     * @return A string representation of path found; the empty string
     * if there is no path out of the maze.
     * @throws IllegalStateException if the maze is not ready, 
     * as indicated by {@link #isReady()}.
     */
    public String findPath() {
        if (!isReady())
            throw new IllegalStateException("Maze not ready.");
        String path = "";
        LinkedList<MazeNode> explored = new LinkedList<>();
        LinkedList<MazeNode> toExplore = new LinkedList<>();
        toExplore.addFirst(start);
        MazeNode current = null;
        while (!toExplore.isEmpty()) {
            current = toExplore.pop();
            explored.add(current);
            if (current == goal)
                break;
            if (current.north != null 
                    && !explored.contains(current.north))
                toExplore.addFirst(current.north);
            if (current.south != null 
                    && !explored.contains(current.south))
                toExplore.addFirst(current.south);
            if (current.east != null 
                    && !explored.contains(current.east))
                toExplore.addFirst(current.east);
            if (current.west != null
                    && !explored.contains(current.west))
                toExplore.addFirst(current.west);
        }
        if (current == goal) {
            while (explored.size() > 1) {
                path += explored.pop().label;
                path += " -> ";
            }
            path += explored.pop().label;
        }
        return path;
    }

    /**
     * Checks if the current maze is solvable, that is, 
     * if there is a path out of the maze.
     * @return true if the maze is solvable, false otherwise.
     * @throws IllegalStateException if the maze is not ready,
     * as indicated by {@link #isReady()}.
     */
    public boolean isSolvable() {
        return !findPath().isEmpty();
    }

    /**
     * Returns a path that is generated by random walk of
     * the given length.
     * @param length The length of the walk.
     * @param stopAtGoal A boolean to indicate whether the walk
     * should stop when it reaches the goal room: true if it stops.
     * @return A string representation of the path walked.
     * @throws IllegalStateException if the maze is not ready,
     * as indicated by {@link #isReady()}.
     * @throws IllegalArgumentException if the given length is negative.
     */
    public String randomWalk(int length, boolean stopAtGoal) {
        if (length < 0)
            throw new IllegalArgumentException("Negative length.");
        if (!isReady())
            throw new IllegalStateException("Maze not ready.");
        Random rand = new Random();
        String path = "";
        MazeNode current = start;
        char[] possible = new char[4];
        char chosen;
        int j;
        for (int i = 0; i < length; i++) {
            path += current.label + " -> ";
            j = 0;
            if (current.north != null) {
                possible[j] = 'n';
                j++;
            }
            if (current.south != null) {
                possible[j] = 's';
                j++;
            }
            if (current.east != null) {
                possible[j] = 'e';
                j++;
            }
            if (current.west != null) {
                possible[j] = 'w';
                j++;
            }
            if (j > 0) {
                chosen = possible[rand.nextInt(j)];
                switch (chosen) {
                    case 'n':
                        current = current.north;
                        break;
                    case 's':
                        current = current.south;
                        break;
                    case 'e':
                        current = current.east;
                        break;
                    case 'w':
                        current = current.west;
                        break;
                    default:
                        throw new UnknownError();   // should be impossible
                }
            }
            if (current == goal && stopAtGoal)
                break;
        }
        path += current.label;
        return path;
    }

    /*
>>>>>>> af240094
     * Checks if the given object is equal to this maze graph.
     * @param other An object to be checked.
     * @return true if they are equal, false otherwise.
     */
    @Override
    public boolean equals(Object other) {
        if (other == null)
            return false;
        else if (getClass() != other.getClass())
            return false;
        else {
            MazeGraph g = (MazeGraph) other;
            if (start == null && g.start != null)
                return false;
            else if (!start.equals(g.start))
                return false;
            if (goal == null && g.goal != null)
                return false;
            else if (!goal.equals(g.goal))
                return false;
            return rooms.equals(g.rooms);
        }
    }

    /**
     * Returns a human-redable string representation of this maze graph.
     * @return The string representation of this graph.
     */
    @Override
    public String toString() {
        String s = "";
        for (MazeNode node : rooms) {
            s += node.toString();
            s += "\n";
        }
        s += "Start: " + startRoom() + "\n";
        s += "Goal: " + goalRoom();
        return s;
    }

    /**
     * Gets the node with the given label from the ArrayList of nodes.
     * @param label The label of the room
     * @return The reference to the node; <code>null</code> if there
     * is no room node with the given label.
     */
    private MazeNode getNode(String label) {
        if (label.length() == 0)
            return null;
        for (MazeNode r : rooms) {
            if (r.label.equals(label))
                return r;
        }
        return null;
    }
}<|MERGE_RESOLUTION|>--- conflicted
+++ resolved
@@ -744,8 +744,6 @@
     }
 
     /**
-<<<<<<< HEAD
-=======
      * Finds a path out of the maze by depth-first search on the graph.
      * <p>
      * This method may not find the optimal solution to the maze, if any.
@@ -871,7 +869,6 @@
     }
 
     /*
->>>>>>> af240094
      * Checks if the given object is equal to this maze graph.
      * @param other An object to be checked.
      * @return true if they are equal, false otherwise.
